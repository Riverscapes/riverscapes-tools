import sqlite3
import os
import datetime
from uuid import uuid4
from xml.etree import ElementTree as ET
from jinja2 import Template
<<<<<<< HEAD
# from html5print import HTMLBeautifier, CSSBeautifier
=======
>>>>>>> 5f62e9e9
from rscommons import Logger
from rscommons.util import sizeof_fmt


class RSReport():

    def __init__(self, rs_project, filepath):
        self.log = Logger('Report')
        self.template_path = os.path.join(os.path.dirname(os.path.realpath(__file__)), 'templates')

        self.log.info('Creating report at {}'.format(filepath))
        self.xml_project = rs_project
        self.filepath = filepath
        self.css_files = []
        self.footer = ''

        if os.path.isfile(self.filepath):
            os.remove(self.filepath)

        self.toc = []

        # Add in our common CSS. This can be extended
        self.add_css(os.path.join(self.template_path, 'report.css'))

        self.main_el = ET.Element('main', attrib={'id': 'ReportInner'})

    def write(self):
        css_template = "<style>\n{}\n</style>"
        html_inner = ET.tostring(self.main_el, method="html", encoding='unicode')
        styles = ''.join([css_template.format(css) for css in self.css_files])

        toc = ''
        if len(self.toc) > 0:
            toc = ET.tostring(self._table_of_contents(), method="html", encoding='unicode')
        # Get my HTML templae and render it

        with open(os.path.join(self.template_path, 'template.html')) as t:
            template = Template(t.read())

        now = datetime.datetime.now()
        final_render = template.render(report={
            'title': self.xml_project.XMLBuilder.find('Name').text,
            'ProjectType': self.xml_project.XMLBuilder.find('ProjectType').text,
            'MetaData': self.xml_project.get_metadata_dict(),
            'date': now.strftime('%B %d, %Y - %I:%M%p'),
            'Warehouse': self.xml_project.get_metadata_dict(tag='Warehouse'),
            'head': styles,
            'toc': toc,
            'body': html_inner,
            'footer': self.footer
        })
        with open(self.filepath, "w", encoding="utf-8") as f:
            f.write(final_render)

        self.log.debug('Report Writing Completed')

    def add_css(self, filepath):
        with open(filepath) as css_file:
            css = css_file.read()
<<<<<<< HEAD
        # beautiful = CSSBeautifier.beautify(css)
=======
>>>>>>> 5f62e9e9
        self.css_files.append(css)

    def section(self, sectionid, title, el_parent=None, level=1, attrib=None):
        if attrib is None:
            attrib = {}
        the_id = sectionid if sectionid is not None else str(uuid4())

        if 'class' in attrib:
            attrib['class'] = 'report-section {}'.format(attrib['class'])
        else:
            attrib['class'] = 'report-section'

        section = ET.Element('section', attrib={'id': the_id, **attrib})
        section_inner = ET.Element('div', attrib={'class': 'section-inner'})

        hlevel = level + 1
        if title:
            h_el = RSReport.header(hlevel, title, section)
            a_el = ET.Element('a', attrib={'class': 'nav-top', 'href': '#TOC'})
            a_el.text = 'Top'
            h_el.append(a_el)

        section.append(section_inner)
        self.toc.append({
            'level': level,
            'title': title,
            'sectionid': the_id
        })
        real_parent = self.main_el if el_parent is None else el_parent
        real_parent.append(section)

        return section_inner

    def _table_of_contents(self):
        """This calls the creation of the table of contents
        in general this should only be called automatically during
        the report write process

        Returns:
            [type]: [description]
        """
        wrapper = ET.Element('nav', attrib={'id': 'TOC'})
        RSReport.header(3, 'Table of Contents', wrapper)

        def get_ol(level):
            return ET.Element('ol', attrib={'class': 'level-{}'.format(level)})

        parents = [get_ol(1)]
        wrapper.append(parents[-1])

        for item in self.toc:
            # Nothing without a title gets put into the TOC
            if item['title'] is None:
                continue
            if item['level'] > len(parents):
                for _lidx in range(item['level'] - len(parents)):
                    new_ul = get_ol(item['level'])
                    parents[-1].append(new_ul)
                    parents.append(new_ul)
            elif item['level'] < len(parents):
                for _lidx in range(len(parents) - item['level']):
                    parents.pop()

            # Now create the actual LI
            li_el = ET.Element('li')
            anchor = ET.Element('a', attrib={'href': '#{}'.format(item['sectionid'])})
            anchor.text = item['title']
            li_el.append(anchor)
            parents[-1].append(li_el)

        return wrapper

    @staticmethod
    def html_head(report_title, el_parent):

        head = ET.Element('head')
        title = ET.Element('title')
        title.text = report_title
        head.append(title)
        el_parent.append(head)

        return head

    @staticmethod
    def create_table_from_sql(col_names, sql, database, el_parent, attrib=None, id_cols=None):
        if attrib is None:
            attrib = {}
        table = ET.Element('table', attrib=attrib)

        thead = ET.Element('thead')
        theadrow = ET.Element('tr')
        thead.append(theadrow)
        table.append(thead)

        for col in col_names:
            th = ET.Element('th')
            th.text = col
            theadrow.append(th)

        conn = sqlite3.connect(database)
        conn.row_factory = RSReport._dict_factory
        curs = conn.cursor()
        curs.execute(sql)

        tbody = ET.Element('tbody')
        table.append(tbody)

        data = []
        for row in curs.fetchall():
            tr = ET.Element('tr')
            tbody.append(tr)

            data_row = []
            for col, val in row.items():
                str_val, class_name = RSReport.format_value(val) if id_cols and col not in id_cols else [str(val), 'idVal']
                td = ET.Element('td', attrib={'class': class_name})

                td.text = str_val
                tr.append(td)
                data_row.append(val)
            data.append(data_row)

        el_parent.append(table)
        return data

    @staticmethod
    def create_table_from_tuple_list(col_names, data, el_parent, attrib=None):

        if attrib is None:
            attrib = {}
        table = ET.Element('table', attrib=attrib)

        thead = ET.Element('thead')
        theadrow = ET.Element('tr')
        thead.append(theadrow)
        table.append(thead)

        for col in col_names:
            th = ET.Element('th')
            th.text = col
            theadrow.append(th)

        tbody = ET.Element('tbody')
        table.append(tbody)

        for row in data:
            tr = ET.Element('tr')
            tbody.append(tr)

            for col in row:
                val, class_name = RSReport.format_value(col)
                td = ET.Element('td', attrib={'class': class_name})

                td.text = val
                tr.append(td)

        el_parent.append(table)

    @staticmethod
    def create_table_from_dict(values, el_parent, attrib=None):
        """Keys go in first col, values in second

        Arguments:
            values {[type]} - - [description]
            database {[type]} - - [description]
            el_parent {[type]} - - [description]

        Returns:
            [type] - - [description]
        """
        if attrib is None:
            attrib = {}
        if 'class' in attrib:
            attrib['class'] = 'dictable {}'.format(attrib['class'])
        else:
            attrib['class'] = 'dictable'

        table = ET.Element('table', attrib=attrib)

        tbody = ET.Element('tbody')
        table.append(tbody)

        for key, val in values.items():

            tr = ET.Element('tr')
            tbody.append(tr)

            th = ET.Element('th')
            th.text = key
            tr.append(th)

            val, class_name = RSReport.format_value(val)
            td = ET.Element('td', attrib={'class': class_name})
            td.text = val
            tr.append(td)

        el_parent.append(table)

    @staticmethod
    def format_value(value, val_type=None):
        """[summary]

        Args:
            value ([type]): [description]
            val_type ([type], optional): Type to try and force

        Returns:
            [type]: [description]
        """
        formatted = ''
        class_name = ''

        try:
            if val_type == str or isinstance(value, str):
                formatted = value
                class_name = 'text'
            elif val_type == float or isinstance(value, float):
                formatted = '{0:,.2f}'.format(value)
                class_name = 'float num'
            elif val_type == int or isinstance(value, int):
                formatted = '{0:,d}'.format(value)
                class_name = 'int num'

        except Exception as e:
            print(e)
            return value, 'unknown'

        return formatted, class_name

    @staticmethod
    def create_ul(values, el_parent, attrib=None, ordered=False):
        if attrib is None:
            attrib = {}

        tagname = 'ul' if ordered is False else 'ol'
        outer = ET.Element(tagname, attrib=attrib)

        for _key, val in values.items():
            li = ET.Element('li')
            li.text = val
            outer.append(val)

        el_parent.append(outer)

    @staticmethod
    def _dict_factory(cursor, row):
        d = {}
        for idx, col in enumerate(cursor.description):
            d[col[0]] = row[idx]
        return d

    @staticmethod
    def header(level, text, el_parent):

        hEl = ET.Element('h{}'.format(level), attrib={'class': 'report-header', 'id': str(uuid4())})
        hEl.text = text
        el_parent.append(hEl)
        return hEl

    def layerprint(self, lyr_el, parent_el, project_root, level: int = 2):
        """Work in progress for printing Riverscapes layers

        Args:
            lyr_el ([type]): [description]
            section ([type]): [description]
            project_root ([type]): [description]
        """
        tag = lyr_el.tag
        name = lyr_el.find('Name').text
        # For geopackages
        layers = lyr_el.find('Layers')

        section = self.section(None, '{}: {}'.format(tag, name), parent_el, level=level, attrib={'class': 'rsc-layer'})

        meta = self.xml_project.get_metadata_dict(node=lyr_el)
        if meta is not None:
            self.create_table_from_dict(meta, section, attrib={'class': 'fullwidth'})

        path_el = ET.Element('pre', attrib={'class': 'path'})
        pathstr = lyr_el.attrib['lyrName'] if 'lyrName' in lyr_el.attrib else lyr_el.find('Path').text
        size = 0
        fpath = os.path.join(project_root, pathstr)
        if os.path.isfile(fpath):
            size = os.path.getsize(fpath)

        if layers is not None:
            layers_container = ET.Element('div', attrib={'class': 'inner-layer-container'})
            RSReport.header(level + 1, 'Layers', layers_container)
            for layer_el in list(layers):
                self.layerprint(layer_el, layers_container, os.path.join(project_root, pathstr), level=level + 1)

            section.append(layers_container)

        footer = ET.Element('div', attrib={'class': 'layer-footer'})
        path_el.text = 'Project path: {}  ({})'.format(pathstr, sizeof_fmt(size))
        footer.append(path_el)
        section.append(footer)<|MERGE_RESOLUTION|>--- conflicted
+++ resolved
@@ -4,10 +4,7 @@
 from uuid import uuid4
 from xml.etree import ElementTree as ET
 from jinja2 import Template
-<<<<<<< HEAD
 # from html5print import HTMLBeautifier, CSSBeautifier
-=======
->>>>>>> 5f62e9e9
 from rscommons import Logger
 from rscommons.util import sizeof_fmt
 
@@ -67,10 +64,6 @@
     def add_css(self, filepath):
         with open(filepath) as css_file:
             css = css_file.read()
-<<<<<<< HEAD
-        # beautiful = CSSBeautifier.beautify(css)
-=======
->>>>>>> 5f62e9e9
         self.css_files.append(css)
 
     def section(self, sectionid, title, el_parent=None, level=1, attrib=None):
