--- conflicted
+++ resolved
@@ -27,11 +27,7 @@
         "{env:NATIONAL_PROJECT}/landfire/200/us_200bps.tif",
         "{env:NATIONAL_PROJECT}/ownership/surface_management_agency.shp",
         "{env:NATIONAL_PROJECT}/ecoregions/us_eco_l3_state_boundaries.shp",
-<<<<<<< HEAD
-        "{env:NATIONAL_PROJECT}/prism/Prism.gpkg",
-=======
         "{env:DATA_ROOT}/prism",
->>>>>>> cbdc7b1a
         "{env:DATA_ROOT}/rs_context/${input:HUC}",
         "{env:DOWNLOAD_FOLDER}",
         // "--temp_folder", "{env:DOWNLOAD_FOLDER}/tmp",
