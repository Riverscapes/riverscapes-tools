#!/usr/bin/env python3
# Name:     Riverscapes Context
#
# Purpose:  Build a riverscapes context project by downloading and preparing
#           commonly used data layers for several riverscapes tools.
#
# Author:   Philip Bailey
#
# Date:     9 Sep 2019
# -------------------------------------------------------------------------------
import argparse
import sys
import os
import glob
import traceback
import uuid
import datetime
from osgeo import ogr
from osgeo import gdal

from rscommons import Logger, RSProject, RSLayer, ModelConfig, dotenv, initGDALOGRErrors
from rscommons.util import safe_makedirs
from rscommons.clean_nhd_data import clean_nhd_data
from rscommons.clean_ntd_data import clean_ntd_data
from rscommons.raster_warp import raster_warp, raster_vrt_stitch
from rscommons.download_dem import download_dem, verify_areas
from rscommons.science_base import download_shapefile_collection, get_ntd_urls, us_states
from rscommons.geographic_raster import gdal_dem_geographic
from rscommons.download_hand import download_hand
<<<<<<< HEAD
from rscommons.prism import mean_area_precip, calculate_bankfull_width
=======
from rscommons.prism import calculate_bankfull_width
from rscommons.raster_buffer_stats import raster_buffer_stats2
from rscommons.shapefile import get_geometry_union
>>>>>>> cbdc7b1a

from rscontext.flow_accumulation import flow_accumulation, flow_accum_to_drainage_area
from rscontext.clip_ownership import clip_ownership
from rscontext.filter_ecoregions import filter_ecoregions
from rscontext.__version__ import __version__

initGDALOGRErrors()

cfg = ModelConfig('http://xml.riverscapes.xyz/Projects/XSD/V1/RSContext.xsd', __version__)

# These are the Prism BIL types we expect
PrismTypes = ['PPT', 'TMEAN', 'TMIN', 'TMAX', 'TDMEAN', 'VPDMIN', 'VPDMAX']

LayerTypes = {
    # key: (name, id, tag, relpath)
    'DEM': RSLayer('NED 10m DEM', 'DEM', 'DEM', 'topography/dem.tif'),
    'FA': RSLayer('Flow Accumulation', 'FA', 'Raster', 'topography/flow_accum.tif'),
    'DA': RSLayer('Drainage Area', 'DA', 'Raster', 'topography/drainarea_sqkm.tif'),
    'HILLSHADE': RSLayer('DEM Hillshade', 'HILLSHADE', 'Raster', 'topography/dem_hillshade.tif'),
    'SLOPE': RSLayer('Slope', 'SLOPE', 'Raster', 'topography/slope.tif'),
    'HAND': RSLayer('Height above nearest drainage', 'HAND', 'Raster', 'topography/hand.tif'),
    # Veg Layers
    'EXVEG': RSLayer('Existing Vegetation', 'EXVEG', 'Raster', 'vegetation/existing_veg.tif'),
    'HISTVEG': RSLayer('Historic Vegetation', 'HISTVEG', 'Raster', 'vegetation/historic_veg.tif'),
    # Inputs
    'NETWORK': RSLayer('NHD Flowlines', 'NETWORK', 'Vector', 'inputs/network.shp'),
    'OWNERSHIP': RSLayer('Ownership', 'Ownership', 'Vector', 'inputs/ownership.shp'),
    'ECOREGIONS': RSLayer('Ecoregions', 'Ecoregions', 'Vector', 'inputs/ecoregions.shp'),
<<<<<<< HEAD
    'PRISM': RSLayer('Prism', 'Prism', 'Vector', 'inputs/Prism.gpkg')
}


def rs_context(huc, existing_veg, historic_veg, ownership, ecoregions, prism, output_folder, download_folder, temp_folder, force_download):
=======
    # Prism Layers
    'PPT': RSLayer('Precipitation', 'Precip', 'Raster', 'climate/precipitation.tif'),
    'TMEAN': RSLayer('Mean Temperature', 'MeanTemp', 'Raster', 'climate/mean_temp.tif'),
    'TMIN': RSLayer('Minimum Temperature', 'MinTemp', 'Raster', 'climate/min_temp.tif'),
    'TMAX': RSLayer('Maximum Temperature', 'MaxTemp', 'Raster', 'climate/max_temp.tif'),
    'TDMEAN': RSLayer('Mean Dew Point Temperature', 'MeanDew', 'Raster', 'climate/mean_dew_temp.tif'),
    'VPDMIN': RSLayer('Minimum Vapor Pressure Deficit', 'MinVap', 'Raster', 'climate/min_vapor_pressure.tif'),
    'VPDMAX': RSLayer('Maximum Vapor Pressure Deficit', 'MaxVap', 'Raster', 'climate/max_vapor_pressure.tif')
}


def rs_context(huc, existing_veg, historic_veg, ownership, ecoregions, prism_folder, output_folder, download_folder, temp_folder, force_download):
>>>>>>> cbdc7b1a
    """
    Download riverscapes context layers for the specified HUC and organize them as a Riverscapes project
    :param huc: Eight digit HUC identification number
    :param existing_veg: Path to the existing vegetation conditions raster
    :param historic_veg: Path to the historical vegetation conditions raster
    :param ownership: Path to the national land ownership Shapefile
    :param output_folder: Output location for the riverscapes context project
    :param download_folder: Temporary folder where downloads are cached. This can be shared between rs_context processes
    :param temp_folder: (optional) Temporary folder for unzipping etc. Download_folder is used if this is ommitted.
    :param force_download: If false then downloads can be skipped if the files already exist
<<<<<<< HEAD
    :param prism: prism data geopackage
=======
    :param prism_folder: folder containing PRISM rasters in *.bil format
>>>>>>> cbdc7b1a
    :return:
    """

    log = Logger("RS Context")
    log.info('Starting RSContext v.{}'.format(cfg.version))

    try:
        int(huc)
    except ValueError:
        raise Exception('Invalid HUC identifier "{}". Must be an integer'.format(huc))

    if not (len(huc) == 4 or len(huc) == 8):
        raise Exception('Invalid HUC identifier. Must be four digit integer')

    safe_makedirs(output_folder)
    safe_makedirs(download_folder)

    # This is a general place for unzipping downloaded files and other temporary work.
    scratch_dir = temp_folder if temp_folder else os.path.join(download_folder, 'scratch')
    safe_makedirs(scratch_dir)

    # We need a temporary folder for slope rasters, Stitching inputs, intermeditary products, etc.
    scratch_dem_folder = os.path.join(scratch_dir, 'rs_context', huc)
    safe_makedirs(scratch_dem_folder)

    project, realization = create_project(huc, output_folder)

    _node, dem_raster = project.add_project_raster(realization, LayerTypes['DEM'])
    _node, hill_raster = project.add_project_raster(realization, LayerTypes['HILLSHADE'])
    _node, flow_accum = project.add_project_raster(realization, LayerTypes['FA'])
    _node, drain_area = project.add_project_raster(realization, LayerTypes['DA'])
    _node, hand_raster = project.add_project_raster(realization, LayerTypes['HAND'])
    _node, slope_raster = project.add_project_raster(realization, LayerTypes['SLOPE'])
    _node, existing_clip = project.add_project_raster(realization, LayerTypes['EXVEG'])
    _node, historic_clip = project.add_project_raster(realization, LayerTypes['HISTVEG'])

    # Download the four digit NHD archive containing the flow lines and watershed boundaries
    log.info('Processing NHD')

    nhd_download_folder = os.path.join(download_folder, 'nhd', huc[:4])
    nhd_unzip_folder = os.path.join(scratch_dir, 'nhd', huc[:4])

    nhd, db_path, huc_name = clean_nhd_data(huc, nhd_download_folder, nhd_unzip_folder, os.path.join(output_folder, 'hydrology'), cfg.OUTPUT_EPSG, False)
    project.add_metadata({'Watershed': huc_name})
    boundary = 'WBDHU{}'.format(len(huc))

    # PRISM climate rasters
    mean_annual_precip = None
    bil_files = glob.glob(os.path.join(prism_folder, '**', '*.bil'))
    if (len(bil_files) == 0):
        raise Exception('Could not find any .bil files in the prism folder')
    for ptype in PrismTypes:
        try:
            # Next should always be guarded
            source_raster_path = next(x for x in bil_files if ptype.lower() in os.path.basename(x).lower())
        except StopIteration:
            raise Exception('Could not find .bil file corresponding to "{}"'.format(ptype))
        _node, project_raster_path = project.add_project_raster(realization, LayerTypes[ptype])
        raster_warp(source_raster_path, project_raster_path, cfg.OUTPUT_EPSG, nhd[boundary])

        # Use the mean annual precipitation to calculate bankfull width
        if ptype.lower() == 'ppt':
            polygon = get_geometry_union(nhd[boundary], cfg.OUTPUT_EPSG)
            mean_annual_precip = raster_buffer_stats2({1: polygon}, project_raster_path)[1]['Mean']

            calculate_bankfull_width(nhd['NHDFlowline'], mean_annual_precip)

    precip = mean_area_precip(nhd['WBDHU{}'.format(len(huc))], prism)
    calculate_bankfull_width(nhd['NHDFlowline'], precip)

    # Add the DB record to the Project XML
    db_lyr = RSLayer('NHD Tables', 'NHDTABLES', 'SQLiteDB', os.path.relpath(db_path, output_folder))
    project.add_dataset(realization, db_path, db_lyr, 'SQLiteDB')

    # Add any results to project XML
    for name, file_path in nhd.items():
        lyr_obj = RSLayer(name, name, 'Vector', os.path.relpath(file_path, output_folder))
        project.add_project_vector(realization, lyr_obj)

    states = get_nhd_states(nhd[boundary])

    # Download the NTD archive containing roads and rail
    log.info('Processing NTD')
    ntd_raw = {}
    for state, ntd_url in get_ntd_urls(states).items():
        ntd_download_folder = os.path.join(download_folder, 'ntd', state.lower())
        ntd_unzip_folder = os.path.join(scratch_dir, 'ntd', state.lower(), 'unzipped')  # a little awkward but I need a folder for this and this was the best name I could find
        ntd_raw[state] = download_shapefile_collection(ntd_url, ntd_download_folder, ntd_unzip_folder, force_download)

    ntd_clean = clean_ntd_data(ntd_raw, nhd['NHDFlowline'], nhd[boundary], os.path.join(output_folder, 'transportation'), cfg.OUTPUT_EPSG)

    # Write transportation layers to project file
    log.info('Write transportation layers to project file')

    # Add any results to project XML
    for name, file_path in ntd_clean.items():
        lyr_obj = RSLayer(name, name, 'Vector', os.path.relpath(file_path, output_folder))
        project.add_project_vector(realization, lyr_obj)

    # Download the HAND raster
    huc6 = huc[0:6]
    hand_download_folder = os.path.join(download_folder, 'hand')
    download_hand(huc6, cfg.OUTPUT_EPSG, hand_download_folder, nhd[boundary], hand_raster)

    # download contributing DEM rasters, mosaic and reproject into compressed GeoTIF
    ned_download_folder = os.path.join(download_folder, 'ned')
    ned_unzip_folder = os.path.join(scratch_dir, 'ned')
    dem_rasters = download_dem(nhd[boundary], cfg.OUTPUT_EPSG, 0.01, ned_download_folder, ned_unzip_folder, force_download)

    need_dem_rebuild = force_download or not os.path.exists(dem_raster)
    if need_dem_rebuild:
        raster_vrt_stitch(dem_rasters, dem_raster, cfg.OUTPUT_EPSG, nhd[boundary])
        verify_areas(dem_raster, nhd[boundary])

    # Calculate slope rasters seperately and then stitch them
    slope_parts = []
    hillshade_parts = []

    need_slope_build = need_dem_rebuild or not os.path.isfile(slope_raster)
    need_hs_build = need_dem_rebuild or not os.path.isfile(hill_raster)

    for dem_r in dem_rasters:
        slope_part_path = os.path.join(scratch_dem_folder, 'SLOPE__' + os.path.basename(dem_r).split('.')[0] + '.tif')
        hs_part_path = os.path.join(scratch_dem_folder, 'HS__' + os.path.basename(dem_r).split('.')[0] + '.tif')
        slope_parts.append(slope_part_path)
        hillshade_parts.append(hs_part_path)

        if force_download or need_dem_rebuild or not os.path.exists(slope_part_path):
            gdal_dem_geographic(dem_r, slope_part_path, 'slope')
            need_slope_build = True

        if force_download or need_dem_rebuild or not os.path.exists(hs_part_path):
            gdal_dem_geographic(dem_r, hs_part_path, 'hillshade')
            need_hs_build = True

    if (need_slope_build):
        raster_vrt_stitch(slope_parts, slope_raster, cfg.OUTPUT_EPSG, nhd[boundary])
        verify_areas(slope_raster, nhd[boundary])
    else:
        log.info('Skipping slope build because nothing has changed.')

    if (need_hs_build):
        raster_vrt_stitch(hillshade_parts, hill_raster, cfg.OUTPUT_EPSG, nhd[boundary])
        verify_areas(hill_raster, nhd[boundary])
    else:
        log.info('Skipping hillshade build because nothing has changed.')

    # Calculate flow accumulation raster based on the DEM
    log.info('Running flow accumulation and converting to drainage area.')
    flow_accumulation(dem_raster, flow_accum, dinfinity=False, pitfill=True)
    flow_accum_to_drainage_area(flow_accum, drain_area)

    # Clip and re-project the existing and historic vegetation
    log.info('Processing existing and historic vegetation rasters.')
    raster_warp(existing_veg, existing_clip, cfg.OUTPUT_EPSG, nhd[boundary])
    raster_warp(historic_veg, historic_clip, cfg.OUTPUT_EPSG, nhd[boundary])

    # Clip the landownership Shapefile to a 10km buffer around the watershed boundary
    own_path = os.path.join(output_folder, 'ownership', 'ownership.shp')
    project.add_dataset(realization, own_path, LayerTypes['OWNERSHIP'], 'Vector')
    clip_ownership(nhd[boundary], ownership, own_path, cfg.OUTPUT_EPSG, 10000)

    # Filter the ecoregions Shapefile to only include attributes that intersect with our HUC
    eco_path = os.path.join(output_folder, 'ecoregions', 'ecoregions.shp')
    project.add_dataset(realization, eco_path, LayerTypes['ECOREGIONS'], 'Vector')
    filter_ecoregions(nhd[boundary], ecoregions, eco_path, cfg.OUTPUT_EPSG, 10000)

    log.info('Process completed successfully.')
    return {
        'DEM': dem_raster,
        'Slope': slope_raster,
        'ExistingVeg': existing_veg,
        'HistoricVeg': historic_veg,
        'NHD': nhd
    }


def create_project(huc, output_dir):

    project_name = 'Riverscapes Context for HUC {}'.format(huc)
    project = RSProject(cfg, output_dir)
    project.create(project_name, 'RSContext')

    project.add_metadata({
        'HUC{}'.format(len(huc)): str(huc)
    })

    realizations = project.XMLBuilder.add_sub_element(project.XMLBuilder.root, 'Realizations')
    realization = project.XMLBuilder.add_sub_element(realizations, 'RSContext', None, {
        'id': 'RSContext1',
        'dateCreated': datetime.datetime.now().isoformat(),
        'guid': str(uuid.uuid1()),
        'productVersion': cfg.version
    })
    project.XMLBuilder.add_sub_element(realization, 'Name', project_name)

    project.XMLBuilder.write()
    return project, realization


def get_nhd_states(inpath):
    """
    Gets the list of US States that an NHD HUC encompasses

    This relies on the watershed boundary ShapeFile having a column called
    'States' that stores a comma separated list of state abbreviations
    such as 'OR,WA'. A dcitionary is used to retrieve the full names.
    :param inpath: Path to the watershed boundary ShapeFile
    :return: List of full US state names that the watershed touches (.e.g. Oregon)
    """
    log = Logger('RS Context')

    driver = ogr.GetDriverByName("ESRI Shapefile")
    data_source = driver.Open(inpath, 0)
    layer = data_source.GetLayer()
    states = []
    for feature in layer:
        value = feature.GetField('States')
        [states.append(us_states[acronym]) for acronym in value.split(',')]

    data_source = None

    if 'Canada' in states:
        if len(states) == 1:
            log.error('HUC is entirely within Canada. No DEMs will be available.')
        else:
            log.warning('HUC is partially in Canada. Certain data will only be available for US portion.')

    log.info('HUC intersects {} state(s): {}'.format(len(states), ', '.join(states)))
    return list(dict.fromkeys(states))


def main():
    parser = argparse.ArgumentParser(
        description='Riverscapes Context Tool',
        # epilog="This is an epilog"
    )
    parser.add_argument('huc', help='HUC identifier', type=str)
    parser.add_argument('existing', help='National existing vegetation raster', type=str)
    parser.add_argument('historic', help='National historic vegetation raster', type=str)
    parser.add_argument('ownership', help='National land ownership shapefile', type=str)
    parser.add_argument('ecoregions', help='National EcoRegions shapefile', type=str)
<<<<<<< HEAD
    parser.add_argument('prism', help='Prism Data Geopackage', type=str)
=======
    parser.add_argument('prism', help='Folder containing PRISM rasters in BIL format', type=str)
>>>>>>> cbdc7b1a
    parser.add_argument('output', help='Path to the output folder', type=str)
    parser.add_argument('download', help='Temporary folder for downloading data. Different HUCs may share this', type=str)
    parser.add_argument('--force', help='(optional) download existing files ', action='store_true', default=False)
    parser.add_argument('--temp_folder', help='(optional) cache folder for downloading files ', type=str)
    parser.add_argument('--verbose', help='(optional) a little extra logging ', action='store_true', default=False)

    args = dotenv.parse_args_env(parser)

    # Initiate the log file
    log = Logger("RS Context")
    log.setup(logPath=os.path.join(args.output, "rs_context.log"), verbose=args.verbose)
    log.title('Riverscapes Context For HUC: {}'.format(args.huc))

    log.info('HUC: {}'.format(args.huc))
    log.info('EPSG: {}'.format(cfg.OUTPUT_EPSG))
    log.info('Existing veg: {}'.format(args.existing))
    log.info('Historical veg: {}'.format(args.historic))
    log.info('Ownership: {}'.format(args.ownership))
    log.info('Output folder: {}'.format(args.output))
    log.info('Download folder: {}'.format(args.download))
    log.info('Force download: {}'.format(args.force))

    try:
        rs_context(args.huc, args.existing, args.historic, args.ownership, args.ecoregions, args.prism, args.output, args.download, args.temp_folder, args.force)

    except Exception as e:
        log.error(e)
        traceback.print_exc(file=sys.stdout)
        sys.exit(1)

    sys.exit(0)


if __name__ == '__main__':
    main()<|MERGE_RESOLUTION|>--- conflicted
+++ resolved
@@ -27,13 +27,9 @@
 from rscommons.science_base import download_shapefile_collection, get_ntd_urls, us_states
 from rscommons.geographic_raster import gdal_dem_geographic
 from rscommons.download_hand import download_hand
-<<<<<<< HEAD
-from rscommons.prism import mean_area_precip, calculate_bankfull_width
-=======
 from rscommons.prism import calculate_bankfull_width
 from rscommons.raster_buffer_stats import raster_buffer_stats2
 from rscommons.shapefile import get_geometry_union
->>>>>>> cbdc7b1a
 
 from rscontext.flow_accumulation import flow_accumulation, flow_accum_to_drainage_area
 from rscontext.clip_ownership import clip_ownership
@@ -62,13 +58,6 @@
     'NETWORK': RSLayer('NHD Flowlines', 'NETWORK', 'Vector', 'inputs/network.shp'),
     'OWNERSHIP': RSLayer('Ownership', 'Ownership', 'Vector', 'inputs/ownership.shp'),
     'ECOREGIONS': RSLayer('Ecoregions', 'Ecoregions', 'Vector', 'inputs/ecoregions.shp'),
-<<<<<<< HEAD
-    'PRISM': RSLayer('Prism', 'Prism', 'Vector', 'inputs/Prism.gpkg')
-}
-
-
-def rs_context(huc, existing_veg, historic_veg, ownership, ecoregions, prism, output_folder, download_folder, temp_folder, force_download):
-=======
     # Prism Layers
     'PPT': RSLayer('Precipitation', 'Precip', 'Raster', 'climate/precipitation.tif'),
     'TMEAN': RSLayer('Mean Temperature', 'MeanTemp', 'Raster', 'climate/mean_temp.tif'),
@@ -81,7 +70,6 @@
 
 
 def rs_context(huc, existing_veg, historic_veg, ownership, ecoregions, prism_folder, output_folder, download_folder, temp_folder, force_download):
->>>>>>> cbdc7b1a
     """
     Download riverscapes context layers for the specified HUC and organize them as a Riverscapes project
     :param huc: Eight digit HUC identification number
@@ -92,11 +80,7 @@
     :param download_folder: Temporary folder where downloads are cached. This can be shared between rs_context processes
     :param temp_folder: (optional) Temporary folder for unzipping etc. Download_folder is used if this is ommitted.
     :param force_download: If false then downloads can be skipped if the files already exist
-<<<<<<< HEAD
-    :param prism: prism data geopackage
-=======
     :param prism_folder: folder containing PRISM rasters in *.bil format
->>>>>>> cbdc7b1a
     :return:
     """
 
@@ -339,11 +323,7 @@
     parser.add_argument('historic', help='National historic vegetation raster', type=str)
     parser.add_argument('ownership', help='National land ownership shapefile', type=str)
     parser.add_argument('ecoregions', help='National EcoRegions shapefile', type=str)
-<<<<<<< HEAD
-    parser.add_argument('prism', help='Prism Data Geopackage', type=str)
-=======
     parser.add_argument('prism', help='Folder containing PRISM rasters in BIL format', type=str)
->>>>>>> cbdc7b1a
     parser.add_argument('output', help='Path to the output folder', type=str)
     parser.add_argument('download', help='Temporary folder for downloading data. Different HUCs may share this', type=str)
     parser.add_argument('--force', help='(optional) download existing files ', action='store_true', default=False)
